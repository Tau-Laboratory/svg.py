from __future__ import annotations

import math
import re
from dataclasses import dataclass
from decimal import Decimal
<<<<<<< HEAD
from typing import TYPE_CHECKING, Union, List

=======
from typing import TYPE_CHECKING, Optional, Union, List
>>>>>>> 0677528a

Indefinite = str
if TYPE_CHECKING:
    from typing_extensions import Literal
    Indefinite = Literal["indefinite"]


Number = Union[Decimal, float, int]


@dataclass
class Length:
    """
    https://developer.mozilla.org/en-US/docs/Web/SVG/Content_type#length
    """

    value: Number
    unit: Literal["em", "ex", "px", "pt", "pc", "cm", "mm", "in", "%"]

    def __str__(self) -> str:
        return f"{self.value}{self.unit}"


@dataclass
class PreserveAspectRatio:
    """
    https://developer.mozilla.org/en-US/docs/Web/SVG/Attribute/preserveAspectRatio
    """

    alignment: Literal[
        "none",
        "xMinYMin",
        "xMidYMin",
        "xMaxYMin",
        "xMinYMid",
        "xMidYMid",
        "xMaxYMid",
        "xMinYMax",
        "xMidYMax",
        "xMaxYMax",
    ] = "xMidYMid"
    scale_type: Literal["meet", "slice"] = "meet"

    def __str__(self) -> str:
        return f"{self.alignment} {self.scale_type}"


@dataclass
class ViewBoxSpec:
    """
    https://developer.mozilla.org/en-US/docs/Web/SVG/Attribute/viewBox
    """

    min_x: Number
    min_y: Number
    width: Number
    height: Number

    def __str__(self) -> str:
        return f"{self.min_x} {self.min_y} {self.width} {self.height}"

<<<<<<< HEAD
@dataclass
class SemicolonSeperatedList[T]:
    element: List[T]

    def __str__(self) -> str:
        return ";".join([str(t) for t in self.element])

@dataclass
class TimeBezierPoint:
    x1: Number
    y1: Number 
    x2: Number
    y2: Number 

    def __post_init__(self):
        assert self.x1 >= 0 and self.x1 <= 1 
        assert self.y1 >= 0 and self.y1 <= 1 
        assert self.x2 >= 0 and self.x2 <= 1 
        assert self.y2 >= 0 and self.y2 <= 1 
=======

@dataclass
class ClockValue:
    """
    https://developer.mozilla.org/en-US/docs/Web/SVG/Guides/Content_type#clock-value
    """

    seconds: Number
    minutes: int = 0
    hours: int = 0

    def __post_init__(self):
        assert self.seconds >= 0
        assert self.minutes >= 0 and self.minutes < 60
        assert self.hours >= 0

    @staticmethod
    def from_str(clock_str: str) -> "ClockValue":
        """
        Parses the string representation of a clock value and returns the equivalent ClockValue object
        """

        # Full Clock Value: hours:minutes:seconds.fractional seconds
        full_clock_value = re.fullmatch(
            r"(\d+):([0-5]\d):([0-5]\d(?:\.\d+)?)", clock_str
        )
        if full_clock_value is not None:
            hours = int(full_clock_value.group(1))
            minutes = int(full_clock_value.group(2))
            seconds = float(full_clock_value.group(3))
            return ClockValue(seconds, minutes, hours)

        # Partial Clock Value:  minutes:seconds.fractional seconds
        partial_clock_value = re.fullmatch(r"([0-5]\d):([0-5]\d(?:\.\d+)?)", clock_str)
        if partial_clock_value is not None:
            minutes = int(partial_clock_value.group(1))
            seconds = float(partial_clock_value.group(2))
            return ClockValue(seconds, minutes)

        # Timecount Value: Value Unit
        timecount_value = re.fullmatch(r"(\d+(?:\.\d+)?)(h|min|s|ms)?", clock_str)
        if timecount_value is not None:
            value = float(timecount_value.group(1))
            unit = timecount_value.group(2)

            hours = 0
            minutes = 0
            seconds = 0

            if unit is None or unit == "s":
                seconds = value
            elif unit == "ms":
                seconds = value / 1000
            elif unit == "min":
                seconds = value * 60
            elif unit == "h":
                seconds = value * 60 * 60

            if seconds >= 60:
                minutes = int(seconds // 60)
                seconds = seconds % 60
            if minutes >= 60:
                hours = minutes // 60
                minutes = minutes % 60

            return ClockValue(seconds, minutes, hours)
        raise Exception("Unknown Clock Value Format")

    def __str__(self) -> str:
        full_seconds = math.floor(self.seconds)
        partial_seconds = self.seconds - full_seconds
        if partial_seconds > 0:
            return (
                f"{self.hours}:{self.minutes:02}:{full_seconds:02}{partial_seconds:.6f}"
            )
        return f"{self.hours}:{self.minutes:02}:{full_seconds:02}"


# https://developer.mozilla.org/en-US/docs/Web/SVG/Reference/Attribute/begin
# https://developer.mozilla.org/en-US/docs/Web/SVG/Reference/Attribute/end

@dataclass
class OffsetValue:
    sign: Literal["+", "-"]
    offset: ClockValue

    def __str__(self) -> str:
        return f"{self.sign}{self.offset}"


@dataclass
class SyncbaseValue:
    element_id: str
    event: Literal["begin", "end"]
    offset: Optional[OffsetValue]

    def __str__(self) -> str:
        str_value = f"{self.element_id}.{self.event}"
        if self.offset is not None:
            str_value += str(self.offset)
        return str_value


@dataclass
class EventValue:
    element_id: str
    event: Literal[
        "focus",
        "blur",
        "focusin",
        "focusout",
        "DOMActivate",
        "auxclick",
        "click",
        "dblclick",
        "mousedown",
        "mouseenter",
        "mouseleave",
        "mousemove",
        "mouseout",
        "mouseover",
        "mouseup",
        "wheel",
        "beforeinput",
        "input",
        "keydown",
        "keyup",
        "compositionstart",
        "compositionupdate",
        "compositionend",
        "load",
        "unload",
        "abort",
        "error",
        "select",
        "resize",
        "scroll",
        "beginEvent",
        "endEvent",
        "repeatEvent",
    ]
    offset: Optional[OffsetValue]

    def __str__(self) -> str:
        str_value = f"{self.element_id}.{self.event}"
        if self.offset is not None:
            str_value += str(self.offset)
        return str_value


@dataclass
class RepeatValue:
    element_id: str
    repeat_number: int
    offset: Optional[OffsetValue]

    def __str__(self) -> str:
        str_value = f"{self.element_id}.repeat({self.repeat_number})"
        if self.offset is not None:
            str_value += str(self.offset)
        return str_value


@dataclass
class AccessKeyValue:
    key: str
    offset: Optional[OffsetValue]

    def __str__(self) -> str:
        str_value = f'accessKey("{self.key}")'
        if self.offset is not None:
            str_value += str(self.offset)
        return str_value


from datetime import datetime

class WallclockSyncValue:
    time: datetime

    def __str__(self) -> str:
        return f"wallclock({self.time.isoformat(" ")})"

AnimationTimingEvent = Union[
    ClockValue,
    OffsetValue,
    SyncbaseValue,
    EventValue,
    RepeatValue,
    AccessKeyValue,
    WallclockSyncValue,
    Indefinite
]

@dataclass
class SemicolonSeperatedList[T]:
    element: List[T]

    def __str__(self) -> str:
        return ";".join([str(t) for t in self.element])
>>>>>>> 0677528a
<|MERGE_RESOLUTION|>--- conflicted
+++ resolved
@@ -4,12 +4,9 @@
 import re
 from dataclasses import dataclass
 from decimal import Decimal
-<<<<<<< HEAD
-from typing import TYPE_CHECKING, Union, List
-
-=======
+
 from typing import TYPE_CHECKING, Optional, Union, List
->>>>>>> 0677528a
+
 
 Indefinite = str
 if TYPE_CHECKING:
@@ -71,7 +68,6 @@
     def __str__(self) -> str:
         return f"{self.min_x} {self.min_y} {self.width} {self.height}"
 
-<<<<<<< HEAD
 @dataclass
 class SemicolonSeperatedList[T]:
     element: List[T]
@@ -91,7 +87,6 @@
         assert self.y1 >= 0 and self.y1 <= 1 
         assert self.x2 >= 0 and self.x2 <= 1 
         assert self.y2 >= 0 and self.y2 <= 1 
-=======
 
 @dataclass
 class ClockValue:
@@ -284,12 +279,4 @@
     AccessKeyValue,
     WallclockSyncValue,
     Indefinite
-]
-
-@dataclass
-class SemicolonSeperatedList[T]:
-    element: List[T]
-
-    def __str__(self) -> str:
-        return ";".join([str(t) for t in self.element])
->>>>>>> 0677528a
+]