--- conflicted
+++ resolved
@@ -3,11 +3,7 @@
 from dataclasses import dataclass
 from typing import TYPE_CHECKING, Any
 
-<<<<<<< HEAD
 from ._types import AnimationTimingEvent, Length, Number, ClockValue, SemicolonSeparatedList, TimeBezierPoint
-=======
-from ._types import Length, Number, SemicolonSeparatedList, TimeBezierPoint
->>>>>>> aad8ee54
 
 
 if TYPE_CHECKING:
@@ -119,11 +115,7 @@
 class Animation(AttrsMixin):
     # Animation value attributes
     calcMode: Literal["discrete", "linear", "paced", "spline"] | None = None
-<<<<<<< HEAD
-    values: str | SemicolonSeparatedList | None = None
-=======
     values: str |  SemicolonSeparatedList[Any] | None = None
->>>>>>> aad8ee54
     keyTimes: SemicolonSeparatedList[Number] | None = None
     keySplines: SemicolonSeparatedList[TimeBezierPoint] | None = None
     keyPoints: SemicolonSeparatedList[Number] | None = None
