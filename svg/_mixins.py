from __future__ import annotations

from dataclasses import dataclass
from datetime import timedelta
from typing import TYPE_CHECKING, Any

from ._types import AnimationTimingEvent, Length, Number, SemicolonSeparatedList, TimeBezierPoint


if TYPE_CHECKING:
    from typing_extensions import Literal


class AttrsMixin:
    pass


@dataclass
class GraphicsElementEvents(AttrsMixin):
    onfocusin: str | None = None
    onfocusout: str | None = None
    onactivate: str | None = None
    onclick: str | None = None
    onmousedown: str | None = None
    onmouseup: str | None = None
    onmouseover: str | None = None
    onmousemove: str | None = None
    onmouseout: str | None = None
    onload: str | None = None


@dataclass
class Color(AttrsMixin):
    color: str | None = None
    color_interpolation: None | Literal[
        "auto", "sRGB", "linearRGB", "inherit",
    ] = None


@dataclass
class FillStroke(AttrsMixin):
    stroke: str | None = None
    stroke_dasharray: list[Number] | Literal["none"] | Length | None = None
    stroke_dashoffset: Literal["none"] | Length | Number | None = None
    stroke_opacity: Number | None = None
    stroke_width: Length | Number | None = None


@dataclass
class FontSpecification(AttrsMixin):
    font_family: str | None = None
    font_size: Length | Number | None = None
    font_size_adjust: Number | None | Literal["none"] = None
    font_style: None | Literal[
        "normal", "italic", "oblique", "inherit",
    ] = None
    font_variant: Literal["normal", "small-caps", "inherit"] | None = None
    font_weight: None | Literal[
        "normal", "bold", "bolder", "lighter", "inherit",
        "100", "200", "300", "400", "500", "600", "700", "800", "900",
    ] = None


@dataclass
class Graphics(AttrsMixin):
    clip_rule: Literal["evenodd", "nonzero", "inherit"] | None = None
    cursor: None | Literal[
        "auto", "crosshair", "default", "pointer", "move",
        "e-resize", "ne-resize", "nw-resize", "n-resize", "se-resize", "sw-resize", "s-resize", "w-resize",
        "text", "wait", "help", "inherit",
    ] = None
    display: str | None = None
    filter: str | None = None
    pointer_events: None | Literal[
        "bounding-box", "visiblePainted", "visibleFill", "visibleStroke",
        "visible", "painted", "fill", "stroke", "all", "none",
    ] = None


@dataclass
class TextContentElements(AttrsMixin):
    direction: Literal["ltr", "rtl", "inherit"] | None = None
    dominant_baseline: None | Literal[
        "auto", "autosense-script", "no-change", "reset", "ideographic",
        "lower", "hanging", "mathematical", "inherit",
        "text-bottom", "alphabetic", "middle", "central", "text-top",
    ] = None
    letter_spacing: Literal["auto", "exact"] | None = None
    text_anchor: Literal["start", "middle", "end", "inherit"] | None = None
    text_decoration: None | Literal[
        "none", "underline", "overline", "line-through",
    ] = None
    unicode_bidi: None | Literal[
        "normal", "embed", "isolate", "bidi-override", "isolate-override", "plaintext",
    ] = None
    word_spacing: Literal["auto", "exact"] | None = None


@dataclass
class FilterPrimitive(AttrsMixin):
    x: Length | Number | None = None
    y: Length | Number | None = None


@dataclass
class ComponentTransferFunction(AttrsMixin):
    type: Literal["identity", "table", "discrete", "linear", "gamma"]
    tableValues: str | None = None
    intercept: float | None = None
    amplitude: float | None = None
    exponent: float | None = None
    offset: float | None = None


@dataclass
class Animation(AttrsMixin):
    # Animation value attributes
    calcMode: Literal["discrete", "linear", "paced", "spline"] | None = None
    values: str | SemicolonSeparatedList[Any] | None = None
    keyTimes: SemicolonSeparatedList[Number] | None = None
    keySplines: SemicolonSeparatedList[TimeBezierPoint] | None = None
    keyPoints: SemicolonSeparatedList[Number] | None = None
    from_: str | None = None
    to: str | None = None
    by: str | None = None

    # Animation target element attributes
    href: str | None = None

    # Animation addition attributes
    additive: Literal["replace", "sum"] | None = None
    accumulate: Literal["none", "sum"] | None = None


@dataclass
class AnimationTiming(AttrsMixin):
<<<<<<< HEAD
    begin: AnimationTimingEvent | SemicolonSeparatedList[AnimationTimingEvent] | None = None
    dur: timedelta | None = None
    end: AnimationTimingEvent | SemicolonSeparatedList[AnimationTimingEvent] | None = None
=======
    begin: str | None = None
    dur: timedelta | Literal["media", "indefinite"] | None = None
    end: str | None = None
>>>>>>> a1824db6
    min: timedelta | None = None
    max: timedelta | None = None
    restart: Literal["always", "never", "whenNotActive"] | None = None
    repeatCount: Number | Literal["indefinite"] | None = None
    repeatDur: timedelta | Literal["indefinite"] | None = None
    fill: Literal["freeze", "remove"] | None = None<|MERGE_RESOLUTION|>--- conflicted
+++ resolved
@@ -134,15 +134,9 @@
 
 @dataclass
 class AnimationTiming(AttrsMixin):
-<<<<<<< HEAD
     begin: AnimationTimingEvent | SemicolonSeparatedList[AnimationTimingEvent] | None = None
-    dur: timedelta | None = None
+    dur: timedelta | Literal["media", "indefinite"] | None = None
     end: AnimationTimingEvent | SemicolonSeparatedList[AnimationTimingEvent] | None = None
-=======
-    begin: str | None = None
-    dur: timedelta | Literal["media", "indefinite"] | None = None
-    end: str | None = None
->>>>>>> a1824db6
     min: timedelta | None = None
     max: timedelta | None = None
     restart: Literal["always", "never", "whenNotActive"] | None = None
