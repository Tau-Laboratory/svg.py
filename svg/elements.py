--- conflicted
+++ resolved
@@ -730,16 +730,10 @@
     """
     element_name = "animateMotion"
     externalResourcesRequired: bool | None = None
-<<<<<<< HEAD
     path: list[PathData] | None = None
     rotate: Number | Literal["auto", "auto-reverse"] | None = None
     origin: Literal["default"] | None = None
-=======
-    path: str | None = None
-    rotate: str | None = None
-    origin: str | None = None
-
->>>>>>> 3d182917
+
 
 @dataclass
 class MPath(Element, m.GraphicsElementEvents):
